--- conflicted
+++ resolved
@@ -7,20 +7,11 @@
 import dynet as dy
 
 import dynn
-<<<<<<< HEAD
-from dynn.layers.dense_layers import Affine
-from dynn.layers.embedding_layers import Embeddings
-from dynn.layers.recurrent_layers import StackedLSTM
-from dynn.layers.combination_layers import Sequential
-from dynn.layers.transduction_layers import (
-    Transduction, Unidirectional
-)
-=======
 from dynn.layers import Affine
 from dynn.layers import Embeddings
 from dynn.layers import StackedLSTM
+from dynn.layers import Sequential
 from dynn.layers import Transduction, Unidirectional
->>>>>>> 5aa581a0
 
 from dynn.parameter_initialization import UniformInit
 
